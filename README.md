# blobfuse
## About

blobfuse is an open source project developed to provide a virtual filesystem backed by the Azure Blob storage. It uses the [libfuse](https://github.com/libfuse/libfuse) open source library to communicate with the Linux FUSE kernel module, and implements the filesystem operations using the Azure Storage Blob REST APIs.

Blobfuse is stable, and is supported by Azure Storage given that it is used within its limits documented here. Please submit an issue [here](https://github.com/azure/azure-storage-fuse/issues) for any issues/requests/questions.

## Features
- Mount a Blob storage container on Linux
- Basic file system operations such as mkdir, opendir, readdir, rmdir, open, read, create, write, close, unlink, truncate, stat, rename
- Local cache to improve subsequent access times
- Parallel download and upload features for fast access to large blobs
- Allows multiple nodes to mount the same container for read-only scenarios.

## Installation
You can install blobfuse from the Linux Software Repository for Microsoft products. The process is explained in the [blobfuse installation](https://github.com/Azure/azure-storage-fuse/wiki/1.-Installation) page. Alternatively, you can clone this repository, install the dependencies (fuse, libcurl, gcrypt and GnuTLS) and build from source code. See details in the [wiki](https://github.com/Azure/azure-storage-fuse/wiki/1.-Installation#build-from-source).

## Usage

### Mounting
Once you have installed blobfuse, configure your account credentials either in the template provided in blobfuse folder (connection.cfg), or in the environment variables. For brevity, let's use the following environment variables for authentication using account name and key: 

```
export AZURE_STORAGE_ACCOUNT=myaccountname
export AZURE_STORAGE_ACCESS_KEY=myaccountkey
```

Use of a high performance disk, or ramdisk for the local cache is recommended. In Azure VMs, this is the ephemeral disk which is mounted on /mnt in Ubuntu, and /mnt/resource in RHEL. Please make sure that your user has write access to this location. If not, create and `chown` to your user.

```
mkdir -p /mnt/blobfusetmp
chown <myuser> /mnt/blobfusetmp
```

Create your mountpoint (```mkdir /path/to/mount```) and mount a Blob container (must already exist) with blobfuse:
```
blobfuse /path/to/mount --container-name=mycontainer --tmp-path=/mnt/blobfusetmp
```

**NOTE**
Use absolute paths for directory paths in the command. Relative, and shortcut paths (~/) do not work.

For more information, see the [wiki](https://github.com/Azure/azure-storage-fuse/wiki/2.-Configuring-and-Running)

### Mount Options
- All options for the FUSE module is described in the [FUSE man page](http://manpages.ubuntu.com/manpages/xenial/man8/mount.fuse.8.html)
- See [mount.sh](https://github.com/Azure/azure-storage-fuse/blob/master/mount.sh) provided in this repository for a sample of most used options
- In addition to the FUSE module options; blobfuse offers following options:
	* **--tmp-path=/path/to/cache** : Configures the tmp location for the cache. Always configure the fastest disk (SSD or ramdisk) for best performance. 
	* [OPTIONAL] **--empty-dir-check=true** : Disallows remounting using a non-empty tmp-path, default is false. This option is only available after version 1.3.1.
	* [OPTIONAL] **--config-file=/path/to/connection.cfg** : Configures the path for the file where the account credentials are provided
	* [OPTIONAL] **--container-name=container** : Required if no configuration file is specified. Also set account name and key/SAS via the environment variables AZURE_STORAGE_ACCOUNT and AZURE_STORAGE_ACCESS_KEY/AZURE_STORAGE_SAS_TOKEN
	* [OPTIONAL] **--use-https=true|false** : Enables HTTPS communication with Blob storage. True by default. HTTPS must be if you are communicating to the Storage Container through OAuth.
	* [OPTIONAL] **--file-cache-timeout-in-seconds=120** : Blobs will be cached in the temp folder for this many seconds. 120 seconds by default. During this time, blobfuse will not check whether the file is up to date or not.
	* [OPTIONAL] **--log-level=LOG_WARNING** : Enables logs written to syslog. Set to LOG_WARNING by default. Allowed values are LOG_OFF|LOG_CRIT|LOG_ERR|LOG_WARNING|LOG_INFO|LOG_DEBUG
	* [OPTIONAL] **--use-attr-cache=true|false** : Enables attributes of a blob being cached. False by default. (Only available in blobfuse 1.1.0 or above)
    * [OPTIONAL] **--use-adls=true|false** : Enables blobfuse to access Azure DataLake storage account.This option is only available after version 1.3.1
    * [OPTIONAL] **--no-symlinks=true** : Turns off symlinks. Turning off symlinks will improve performance. Symlinks are on by default. This option is only available after version 1.3.1.
    * [OPTIONAL] **--max-concurrency=12** : option to override fuse max_concurrency, default=40
    * [OPTIONAL] **--cache-size-mb=1000** : option to setup the cache-size in MB. Default will be 80% of the available memory, eviction will happen beyond that. Use this option to lower the cache size or increase it. This option is only available after version 1.3.1.
     * [OPTIONAL] **--attr_timeout=20** : The attribute timeout in seconds. Performance improvement option. It is a default fuse option. For further details look at the FUSE man page. The attributes of recently accessed files will be saved for the specified seconds.
     * [OPTIONAL] **--entry_timeout=20** : The entry timeout in seconds. Performance improvement option. It is a default fuse option. For further details look at the FUSE man page. The attributes of recently accessed files will be saved for the specified seconds.
<<<<<<< HEAD
     * [OPTIONAL] ** --cancel-list-on-mount-seconds=0** : libFuse implicitly issues a list command on mount resulting into a call to container to retreive list of blobs. User can avoid this call by disabling the list feature for given number of seconds specified in this parameter. Default value is 0 meaning list call is not disabled.    
=======
     * [OPTIONAL] **--high-disk-threshold=90** : High disk threshold percentage. When disk usage of cache directory reaches this mark start evicting the cache. This parameter overrides 'file-cache-timeout-in-seconds' parameter and cached file will be removed even if timeout is yet to expire. Files which are currently in use (open) will not be evicted from cache.
     * [OPTIONAL] **--low-disk-threshold=80** : Low disk threshold percentage. When disk usage of cache directory reaches high-disk-threshold mark start evicting the cache. Stop cache eviction when disk usage returns back to level specified by low-disk-threshold.
     
>>>>>>> d23a6809
    
### Valid authentication setups:

- Account Name & Key (`authType Key`)
    - Requires the accountName, accountKey and containerName specified in the config file or command line.
    - Alternatively accountName and accountKey can be specified by the following environment values instead: AZURE_STORAGE_ACCOUNT, AZURE_STORAGE_ACCESS_KEY. 
- Account Name & SAS (`authType SAS`)
    - Requires the accountName, containerName and sasToken specified in the config file or command line.
    - Alternatively accountName can be specified by the environment values AZURE_STORAGE_ACCOUNT
- Managed Service Identity (`authType MSI`)
    - Single assigned identity:
        - No extra parameters needed.
    - Multiple assigned identities:
        - At least one of the following for the intended identity:
            - Client ID (Use this if you are using a custom MSI endpoint)
            - Object ID
            - Resource ID
- Service Principal Name (`authType SPN`)
    - Requires servicePrincipalClientId, servicePrincipalTenantId, servicePrincipalClientSecret specified in the config file.    
    - Alternatively servicePrincipalClientSecret can be specified by the environment value AZURE_STORAGE_SPN_CLIENT_SECRET 
    - AZURE_STORAGE_AAD_ENDPOINT`environment value can be used to specify a custom AAD endpoint to authenticate against

### Environment variables

- General options
    * `AZURE_STORAGE_ACCOUNT`: Specifies the storage account blobfuse targets.
    * `AZURE_STORAGE_BLOB_ENDPOINT`: Specifies the blob endpoint to use. Defaults to *.blob.core.windows.net, but is useful for targeting storage emulators.
    * `AZURE_STORAGE_AUTH_TYPE`: Overrides the currently specified auth type. Case insensitive. Options: Key, SAS, MSI, SPN

- Account key auth:
    * `AZURE_STORAGE_ACCESS_KEY`: Specifies the storage account key to use for authentication.

- SAS token auth:
    * `AZURE_STORAGE_SAS_TOKEN`: Specifies the SAS token to use for authentication.

- Managed Identity auth:
    * `AZURE_STORAGE_IDENTITY_CLIENT_ID`: Only one of these three parameters are needed if multiple identities are present on the system.
    * `AZURE_STORAGE_IDENTITY_OBJECT_ID`: Only one of these three parameters are needed if multiple identities are present on the system.
    * `AZURE_STORAGE_IDENTITY_RESOURCE_ID`: Only one of these three parameters are needed if multiple identities are present on the system.
    * `MSI_ENDPOINT`: Specifies a custom managed identity endpoint, as IMDS may not be available under some scenarios. Uses the `MSI_SECRET` parameter as the `Secret` header.
    * `MSI_SECRET`: Specifies a custom secret for an alternate managed identity endpoint.

- Service Principal Name auth:
    * `AZURE_STORAGE_SPN_CLIENT_ID`: Specifies the client ID for your application registration
    * `AZURE_STORAGE_SPN_TENANT_ID`: Specifies the tenant ID for your application registration
    * `AZURE_STORAGE_AAD_ENDPOINT`: Specifies a custom AAD endpoint to authenticate against
    * `AZURE_STORAGE_SPN_CLIENT_SECRET`: Specifies the client secret for your application registration.

### Config file options

- General options
    * `accountName`: Specifies the storage account blobfuse targets.
    * `blobEndpoint`: Optional parameter, defaults to `blob.core.windows.net`". This parameter should be specified for zonal dns accounts, custom domain name accounts or storage emulators.(e.g. storageaccountname.blob.region.azurestack.company.com)
    * `authType`: Overrides the currently specified auth type. Options: Key, SAS, MSI, SPN (Using this option is only available for 1.2.0 or above)
    * `logLevel`: Specifies the logging level. Use to change the logging level dynamically. Read `Logging` section for details. For allowed values refer to `--log-level` command line option.
    * `accountType`: Specifies the type of account. Either `block` or `adls` can be specified, `block` is the default value. Same can also be controlled through the command line option `--use-adls=true`. If wrong account type is supplied, certain features may not work as expected. To learn more about ADLS follow the link `(https://docs.microsoft.com/en-us/azure/storage/blobs/data-lake-storage-introduction)`

- Account key auth:
    * `accountKey`: Specifies the storage account key to use for authentication.

- SAS token auth:
    * `sasToken`: Specifies the SAS token to use for authentication.

- Managed Identity auth: (Only available for 1.2.0 or above)
    * `identityClientId`: If a MI endpoint is specified, this is the only parameter used, in the form of the `Secret` header. Only one of these three parameters are needed if multiple identities are present on the system.
    * `identityObjectId`: Only one of these three parameters are needed if multiple identities are present on the system.
    * `identityResourceId`: Only one of these three parameters are needed if multiple identities are present on the system.
    * `msiEndpoint`: Specifies a custom managed identity endpoint, as IMDS may not be available under some scenarios. Uses the `identityClientId` parameter as the `Secret` header.
    * (environment variable) `MSI_SECRET`: Specifies a custom secret for an alternate managed identity endpoint.

- Service Principal Name auth:
    * `servicePrincipalClientId`: Specifies the client ID for your application registration
    * `servicePrincipalTenantId`: Specifies the tenant ID for your application registration
    * `aadEndpoint`: Specifies a custom AAD endpoint to authenticate against
    * (environment variable) `AZURE_STORAGE_SPN_CLIENT_SECRET`: Specifies the client secret for your application registration. Please store this in the environment variable, not a config option.

## Considerations

### Design
- When blobfuse receives an 'open' request for a file, it will block and download the entire content of the blob down to the cache location specified in ```--tmp-path```
- All read and writes will go to the cache location when the file is open
- When blobfuse receives a 'close' request for the file, it will block and upload the entire content to Blob storage, and return success/failure to the 'close' call.
- If blobfuse receives another open request within ```--file-cache-timeout-in-seconds```, it will simply use the existing file in the local cache rather than downloading the file again from Blob storage.
- Files in the cache (```--tmp-path```) will be deleted after ```--file-cache-timeout-in-seconds```. Make sure to configure your tmp path  with enough space to accomodate this behavior, or set ```--file-cache-timeout-in-seconds``` to 0 to accelerate deletion of cached files.

### Performance and caching
Please take careful note of the following points, before using blobfuse:
- In order to achieve reasonable performance, blobfuse requires a temporary directory to use as a local cache. This directory will contain the full contents of any file (blob) read to or written from through blobfuse. Cached files will be purged as they age (--file-cache-timeout-in-seconds) if there are no longer open file handles to them.
  - Putting the cache directory on a ramdisk, or on an SSD (ephemeral disk on Azure) will greatly enhance performance.
  - Blobfuse currently does not manage available disk space in the tmp path. Make sure to have enough space, or reduce ```--file-cache-timeout-in-seconds``` value to accelerating purging cached files.
  - In order to delete the cache, un-mount and re-mount blobfuse.
  - Do not use the same cache directory for multiple instances of blobfuse, or for any other purpose while blobfuse is running.

### If your workload is read-only:
- Because blobs get cached locally and reused for a number of seconds (--file-cache-timeout-in-seconds), if the blob on the service is modified, these changes will only be retrieved after the local cache times out, and the file is closed and re-opened.
- By setting ```--file-cache-timeout-in-seconds``` to 0, you may achieve close-to-open cache consistency like in NFS v3. This means once a file is closed, subsequent opens will see the latest changes from the Blob storage service ignoring the local cache.

### If your workload is NOT read-only:
- Do not edit, modify, or delete the contents of the temp directory while blobfuse is mounted. Doing so could cause data loss or data corruption.
- While a container is mounted, the data in the container should not be modified by any process other than blobfuse.  This includes other instances of blobfuse, running on this or other machines.  Doing so could cause data loss or data corruption.  Mounting other containers is fine.
- Modifications to files are not persisted to Azure Blob storage until the file is closed. If multiple handles are open to a file simultaneously, and data in the file has been modified, the close of each handle will flush the file to blob storage.

### Logging
- By default logging level is set to `LOG_WARNING`
- User can provide `--log-level` command line option to set logging to a desired level when blobfuse starts
- Later if user wishes to change the logging level without remounting the container then follow below steps
	- edit your config file provide `logLevel` config
	- accepted values are same as `--log-level` command line options
		e.g. logLevel LOG_DEBUG 
	- save the config file 
	- send a `SIGUSR1` to running blobfuse instance. 
		- ```$> kill -SIGUSR1 <pidof blobfuse>```
	- to go back to your default logging level (provided in command line options) 
		- remove the `logLevel` entry from config file 
		- after saving config file send `SIGUSR1` to running instance of blobfuse.
- By default logs are directed to system-configured syslog file e.g. /var/log/syslog
- If user wishes to redirect blobfuse logs to a different file, follow the below procedure
	- copy 10-blobfuse.conf to `/etc/rsyslog.d/`
	- copy blobfuse-logrotate to `/etc/logrotate.d/`
	- restart rsyslog service
	- ```$> service rsyslog restart```
	- Required files are provided along blobfuse package
	- NOTE: some of these steps may need `sudo` rights 

### Syslog security warning
By default, blobfuse will log to syslog.  The default settings will, in some cases, log relevant file paths to syslog.  If this is sensitive information, turn off logging completely.  See the [wiki](https://github.com/Azure/azure-storage-fuse/wiki/5.-Logging) for more details.

### Current Limitations
- Some file system APIs have not been implemented: readlink, link, fsync, lock and extended attribute calls.
- Not optimized for updating an existing file. blobfuse downloads the entire file to local cache to be able to modify and update the file
- When using enabling the "--use-attr-cache" feature, there may be an issue with overflow and will not clear the attribute cache until blobfuse is unmounted
- See the list of differences between POSIX and blobfuse [here](https://github.com/Azure/azure-storage-fuse/wiki/4.-Limitations-%7C-Differences-from-POSIX)

## License
This project is licensed under MIT.
 
## Contributing

This project welcomes contributions and suggestions.  Most contributions require you to agree to a
Contributor License Agreement (CLA) declaring that you have the right to, and actually do, grant us
the rights to use your contribution. For details, visit https://cla.microsoft.com.

When you submit a pull request, a CLA-bot will automatically determine whether you need to provide
a CLA and decorate the PR appropriately (e.g., label, comment). Simply follow the instructions
provided by the bot. You will only need to do this once across all repos using our CLA.

This project has adopted the [Microsoft Open Source Code of Conduct](https://opensource.microsoft.com/codeofconduct/).
For more information see the [Code of Conduct FAQ](https://opensource.microsoft.com/codeofconduct/faq/) or
contact [opencode@microsoft.com](mailto:opencode@microsoft.com) with any additional questions or comments.
<|MERGE_RESOLUTION|>--- conflicted
+++ resolved
@@ -60,13 +60,10 @@
     * [OPTIONAL] **--cache-size-mb=1000** : option to setup the cache-size in MB. Default will be 80% of the available memory, eviction will happen beyond that. Use this option to lower the cache size or increase it. This option is only available after version 1.3.1.
      * [OPTIONAL] **--attr_timeout=20** : The attribute timeout in seconds. Performance improvement option. It is a default fuse option. For further details look at the FUSE man page. The attributes of recently accessed files will be saved for the specified seconds.
      * [OPTIONAL] **--entry_timeout=20** : The entry timeout in seconds. Performance improvement option. It is a default fuse option. For further details look at the FUSE man page. The attributes of recently accessed files will be saved for the specified seconds.
-<<<<<<< HEAD
      * [OPTIONAL] ** --cancel-list-on-mount-seconds=0** : libFuse implicitly issues a list command on mount resulting into a call to container to retreive list of blobs. User can avoid this call by disabling the list feature for given number of seconds specified in this parameter. Default value is 0 meaning list call is not disabled.    
-=======
      * [OPTIONAL] **--high-disk-threshold=90** : High disk threshold percentage. When disk usage of cache directory reaches this mark start evicting the cache. This parameter overrides 'file-cache-timeout-in-seconds' parameter and cached file will be removed even if timeout is yet to expire. Files which are currently in use (open) will not be evicted from cache.
      * [OPTIONAL] **--low-disk-threshold=80** : Low disk threshold percentage. When disk usage of cache directory reaches high-disk-threshold mark start evicting the cache. Stop cache eviction when disk usage returns back to level specified by low-disk-threshold.
-     
->>>>>>> d23a6809
+
     
 ### Valid authentication setups:
 
